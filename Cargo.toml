--- conflicted
+++ resolved
@@ -22,13 +22,8 @@
 
 [dependencies]
 tracing = { version = "0.1", optional = true }
-<<<<<<< HEAD
 hashbrown = { version = "0.15" }
-glam = { version = "0.27", features = ["approx"] }
-=======
-hashbrown = { version = "0.14" }
 glam = { version = "0.29", features = ["approx"] }
->>>>>>> eff142af
 smallvec = { version = "1.13", features = ["union", "const_generics"] }
 bvh2d = { version = "0.6", git = "https://github.com/mockersf/bvh2d" }
 serde = { version = "1.0", features = ["derive"], optional = true }
